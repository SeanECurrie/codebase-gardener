--- conflicted
+++ resolved
@@ -140,14 +140,6 @@
             dependencies=["tree_sitter"],
         )
 
-<<<<<<< HEAD
-        # Enhanced analysis components
-        self.register(
-            name="enhanced_analysis_integration",
-            module_path="codebase_gardener.core.enhanced_analysis_integration",
-            class_name="EnhancedAnalysisIntegration",
-            dependencies=["component_registry"],
-=======
         # Embedding components
         self.register(
             name="nomic_embeddings",
@@ -174,7 +166,14 @@
                 "vector_store",
                 "embedding_manager",
             ],
->>>>>>> 08dad63b
+        )
+
+        # Enhanced analysis components
+        self.register(
+            name="enhanced_analysis_integration",
+            module_path="codebase_gardener.core.enhanced_analysis_integration",
+            class_name="EnhancedAnalysisIntegration",
+            dependencies=["component_registry"],
         )
 
     def register(
